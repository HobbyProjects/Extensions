--- conflicted
+++ resolved
@@ -1,17 +1,10 @@
 ﻿<Project>
   <PropertyGroup>
-<<<<<<< HEAD
-    <VersionPrefix>3.0.0</VersionPrefix>
-    <VersionSuffix>alpha1</VersionSuffix>
-    <PackageVersion Condition="'$(IsFinalBuild)' == 'true' AND ('$(VersionSuffix)' == 'servicing' OR '$(VersionSuffix)' == 'rtm') ">$(VersionPrefix)</PackageVersion>
-    <PackageVersion Condition="'$(IsFinalBuild)' == 'true' AND '$(VersionSuffix)' != 'servicing' AND '$(VersionSuffix)' != 'rtm' ">$(VersionPrefix)-$(VersionSuffix)-final</PackageVersion>
-=======
-    <MajorVersion>2</MajorVersion>
-    <MinorVersion>2</MinorVersion>
+    <MajorVersion>3</MajorVersion>
+    <MinorVersion>0</MinorVersion>
     <PatchVersion>0</PatchVersion>
-    <PreReleaseLabel>rtm</PreReleaseLabel>
-    <PreReleaseBrandingLabel></PreReleaseBrandingLabel>
->>>>>>> d086457c
+    <PreReleaseLabel>alpha1</PreReleaseLabel>
+    <PreReleaseBrandingLabel>Alpha 1</PreReleaseBrandingLabel>
     <BuildNumber Condition="'$(BuildNumber)' == ''">t000</BuildNumber>
     <VersionPrefix>$(MajorVersion).$(MinorVersion).$(PatchVersion)</VersionPrefix>
     <VersionSuffix>$(PreReleaseLabel)-$(BuildNumber)</VersionSuffix>
